import numpy as np
from lsst.sims.maf.driver.mafConfig import configureSlicer, configureMetric, makeDict

# A driver config for the plots on https://confluence.lsstcorp.org/display/SIM/MAF+documentation
# and https://confluence.lsstcorp.org/display/SIM/MAF%3A++Writing+a+new+metric

root.outputDir = './Doc'
root.dbAddress = {'dbAddress':'sqlite:///opsimblitz2_1060_sqlite.db'}
root.opsimName = 'opsimblitz2_1060'


slicerList=[]

m1 = configureMetric('CountMetric', kwargs={'col':'slewTime'}, plotDict={'logScale':True})
slicer = configureSlicer('OneDSlicer', kwargs={"sliceColName":'slewTime', 'binsize':5.},
                         metricDict=makeDict(m1), constraints=[''] )
root.slicers=makeDict(slicer)
slicerList.append(slicer)

constraints = ["filter = \'%s\'"%'r']
m1 = configureMetric('MinMetric', kwargs={'col':'airmass'}, plotDict={'cmap':'RdBu'})
metricDict = makeDict(m1)
slicer = configureSlicer('OpsimFieldSlicer', metricDict=metricDict, constraints=constraints )
root.slicers=makeDict(slicer)
slicerList.append(slicer)

nside=64
constraints = ["filter = \'%s\'"%'r']
m2 = configureMetric('Coaddm5Metric', plotDict={'zp':27., 'percentileClip':95, 'units':'Co-add m5 - %.1f'%27.} )
metricDict = makeDict(m2)
slicer = configureSlicer('HealpixSlicer',
                          kwargs={"nside":nside,'spatialkey1':"fieldRA", 'spatialkey2':"fieldDec"},
                          metricDict = metricDict, constraints=constraints)
root.slicers=makeDict(slicer)
slicerList.append(slicer)

constraints = ["filter = \'%s\'"%'r']
m3 = configureMetric('Coaddm5Metric')
m4 = configureMetric('MeanMetric', kwargs={'col':'normairmass'})
metricDict = makeDict(m3,m4)
slicer = configureSlicer('OpsimFieldSlicer', metricDict=metricDict, constraints=constraints )
root.slicers=makeDict(slicer)
slicerList.append(slicer)


m1 = configureMetric('CountMetric', kwargs={'col':'slewDist'})
slicer = configureSlicer('OneDSlicer', kwargs={"sliceColName":'slewDist'},
                         metricDict=makeDict(m1), constraints=[''] )
root.slicers=makeDict(slicer)
slicerList.append(slicer)


m1 = configureMetric('CountMetric', kwargs={'col':'expMJD'}, plotDict={'ylabel':'Number of Exposures'})
slicer = configureSlicer('OneDSlicer', kwargs={"sliceColName":'night','binsize':1.},
                         metricDict=makeDict(m1), constraints=[''] )
slicerList.append(slicer)

m1=configureMetric('HourglassMetric')
slicer = configureSlicer('HourglassSlicer', metricDict=makeDict(m1), constraints=['night < 750'] )
slicerList.append(slicer)



# How many Healpix sides to use
nside=64

# List of SQL constraints.  If multiple constraints are listed in a slicer object,
# they are looped over and each one is executed individualy. 
constraints = ["filter = \'%s\'"%'r']
<<<<<<< HEAD
m1 = configureMetric('RmsMetric', args=['finSeeing'], plotDict={'colorMin':0., 'colorMax':0.6})
m2 =  configureMetric('RobustRmsMetric', args=['finSeeing'], plotDict={'colorMin':0., 'colorMax':0.6})
=======
m1 = configureMetric('RmsMetric', kwargs={'col':'finSeeing'}, plotDict={'plotMin':0., 'plotMax':0.6})
m2 =  configureMetric('RobustRmsMetric', kwargs={'col':'finSeeing'}, plotDict={'plotMin':0., 'plotMax':0.6})
>>>>>>> 0a4185a7
metricDict = makeDict(m1,m2)
slicer = configureSlicer('HealpixSlicer',
                          kwargs={"nside":nside,'spatialkey1':"fieldRA", 'spatialkey2':"fieldDec"},
                          metricDict = metricDict, constraints=constraints)
slicerList.append(slicer)



# Example of doing summary stats:
nside=64
constraints = ["filter = \'%s\'"%'r']
m2 = configureMetric('Coaddm5Metric', plotDict={'zp':27., 'percentileClip':95,
                                                'units':'Co-add m5 - %.1f'%27.},
                     kwargs={'metricName':'coadd_w_summary'},
                     summaryStats={'MeanMetric':{}, 'MinMetric':{}, 'MaxMetric':{}, 'RmsMetric':{}} )          
metricDict = makeDict(m2)
slicer = configureSlicer('HealpixSlicer',
                          kwargs={"nside":nside,'spatialkey1':"fieldRA", 'spatialkey2':"fieldDec"},
                          metricDict = metricDict, constraints=constraints)
root.slicers=makeDict(slicer)
slicerList.append(slicer)


# Example of merging histograms
filters = ['u','g','r','i','z','y']
colors={'u':'m','g':'b','r':'g','i':'y','z':'r','y':'k'}
for i,f in enumerate(filters):
    m1 = configureMetric('CountMetric', kwargs={'col':'airmass'},
                         histMerge={'histNum':1, 'legendloc':'upper right', 'color':colors[f],'label':'%s'%f} )
    slicer = configureSlicer('OneDSlicer', kwargs={"sliceColName":'airmass'},
                             metricDict=makeDict(m1), constraints=["filter = '%s'"%f])
    slicerList.append(slicer)



root.slicers=makeDict(*slicerList)


<|MERGE_RESOLUTION|>--- conflicted
+++ resolved
@@ -67,13 +67,8 @@
 # List of SQL constraints.  If multiple constraints are listed in a slicer object,
 # they are looped over and each one is executed individualy. 
 constraints = ["filter = \'%s\'"%'r']
-<<<<<<< HEAD
 m1 = configureMetric('RmsMetric', args=['finSeeing'], plotDict={'colorMin':0., 'colorMax':0.6})
 m2 =  configureMetric('RobustRmsMetric', args=['finSeeing'], plotDict={'colorMin':0., 'colorMax':0.6})
-=======
-m1 = configureMetric('RmsMetric', kwargs={'col':'finSeeing'}, plotDict={'plotMin':0., 'plotMax':0.6})
-m2 =  configureMetric('RobustRmsMetric', kwargs={'col':'finSeeing'}, plotDict={'plotMin':0., 'plotMax':0.6})
->>>>>>> 0a4185a7
 metricDict = makeDict(m1,m2)
 slicer = configureSlicer('HealpixSlicer',
                           kwargs={"nside":nside,'spatialkey1':"fieldRA", 'spatialkey2':"fieldDec"},

--- conflicted
+++ resolved
@@ -81,14 +81,6 @@
         testslicer2 = OpsimFieldSlicer()
         fieldData2 = np.copy(self.fieldData)
         testslicer2.setupSlicer(self.simData, fieldData2)
-<<<<<<< HEAD
-        self.assertEqual(self.testslicer, testslicer2)
-        assert( (self.testslicer != testslicer2) is False)
-        fieldData2['fieldID'] = fieldData2['fieldID'] + 1
-        testslicer2.setupSlicer(self.simData, fieldData2)
-        self.assertNotEqual(self.testslicer, testslicer2)
-        assert( (self.testslicer == testslicer2) is False)
-=======
         # These slicers should be equal.
         self.assertTrue(self.testslicer == testslicer2)
         self.assertFalse(self.testslicer != testslicer2)
@@ -98,26 +90,18 @@
         self.assertTrue(self.testslicer != testslicer2)
         self.assertFalse(self.testslicer == testslicer2)
         # Test a slicer that is not the same kind.
->>>>>>> 2c26444a
         testslicer2 = UniSlicer()
         self.assertNotEqual(self.testslicer, testslicer2)
         # Test slicers that haven't been setup
         ts1 = OpsimFieldSlicer()
         ts2 = OpsimFieldSlicer()
-<<<<<<< HEAD
-        self.assertEqual(ts1,ts2)
-        assert( (ts1 != ts2) is False)
-        ts2 = OpsimFieldSlicer(fieldRaColName ='WackyName')
-        self.assertNotEqual(ts1,ts2)
-        assert( (ts1 == ts2) is False)
-=======
+
         self.assertTrue(ts1 == ts2)
         self.assertFalse(ts1 != ts2)
         # Set up one with an odd value.
         ts2 = OpsimFieldSlicer(fieldRaColName ='WackyName')
         self.assertTrue(ts1 != ts2)
         self.assertFalse(ts1 == ts2)
->>>>>>> 2c26444a
 
 class TestOpsimFieldSlicerIteration(unittest.TestCase):
     def setUp(self):

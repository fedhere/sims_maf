# Base class for all grid & metrics. 
# The gridMetric class is used for running/generating metric output,
#  and can also be used for generating comparisons or summary statistics on 
#  already calculated metric outputs.
# In either case, there is only one grid per gridMetric, 
#   although there may be many metrics.
# 
# An important aspect of the gridMetric is handling the metadata about each metric.
#  This includes the opsim run name, the sql constraint on the query that pulled the
#  input data (e.g. 'r band', 'X<1.2', 'WFD prop'), and the grid type that the 
#  metric was run on (global vs spatial, timestep..). The metadata is important for
#  understanding what the metric means, and should be presented in plots & saved in the
#  output files. 
#
# Instantiate the gridMetric object by providing a grid object (for spatial metrics,
#   this does not have to be 'set up' - it does not need the kdtree to be built). 
# Then, Metric data can enter the gridMetric through either running metrics on simData,
#  or reading metric values from files. 
# To run metrics on simData, 
#  runGrid - pass list of metrics, simData, and metadata for the metric run;
#      validates that simData has needed cols, then runs metrics over the grid. 
#      Stores the results in a dictionary keyed by the metric names.
#
# 'readMetric' will read metric data from files. In this case, the metadata 
#   may not be the same for all metrics (e.g. comparing two different opsim runs). 
# To get multiple metric data into the gridMetric, in this case run 'readMetric' 
#   multiple times (once for each metric data file) -- the metrics will be added
#   to an internal list, along with their metadata. 
#   Note that all metrics must use the same grid. 
#
# A mixture of readMetric & runGrid can be used to populate the data in the gridMetric!
#
# runGrid applies to multiple metrics at once; most other methods apply to one metric 
#  at a time but a convenience method to run over all metrics is usually provided (i.e. reduceAll)
#
# Metric data values, as well as metadata for each metric, are stored in
#  dictionaries keyed by the metric names (a property of the metric). 

import os
import numpy as np
import matplotlib.pyplot as plt
import pickle
import pyfits as pyf

import time
def dtime(time_prev):
   return (time.time() - time_prev, time.time())


class BaseGridMetric(object):
    def __init__(self, figformat='png'):
        """Instantiate gridMetric object and set up (empty) dictionaries."""
        # Set up dictionaries to hold metric values, reduced metric values,
        #   simDataName(s) and metadata(s). All dictionary keys should be
        #   metric name -- and then for reduceValues is [metric name][reduceFuncName]
        self.metricValues = {}
        self.simDataName = {}
        self.metadata = {}
        self.comment={}
        # Set figure format for output plot files.
        self.figformat = figformat
        return

    def _buildOutfileName(self, metricName,
                          outDir=None, outfileRoot=None, plotType=None):
        """Builds output file name for 'metricName'.

        Output filename uses outDir and outfileRoot (defaults are to use '.' and simDataName).
        For plots, builds outfile name for plot, with addition of plot type at start."""
        # Set output directory and root 
        if outDir == None:
            outDir = '.'
        # Start building output file name.
        if outfileRoot == None:
            try:
                # If given appropriate metric name, use simDataName associated with that.
                outfileRoot = self.simDataName[metricName]
            except KeyError:
                # (we weren't given a metricName in the dictionary .. a plot title, for example).
                try:
                    # Then use the simDataName associated with the first metric.
                    outfileRoot = self.simDataName[self.metrics[0].name]
                except AttributeError: 
                    # (the gridMetric doesn't have self.metrics set .. perhaps because have just
                    #  read back in the metric values.)
                    outfileRoot = 'comparison'
        # Start building output file name. Strip trailing numerals from metricName.
        oname = outfileRoot + '_' + self._dupeMetricName(metricName)
        # Add summary of the metadata if it exists.
        try:
            self.metadata[metricName]    
            if len(self.metadata[metricName]) > 0:        
                oname = oname + '_' + self.metadata[metricName][:5]
        except KeyError:
            pass
        # Add letter to distinguish spatial grid metrics from global grid metrics 
        #   (which otherwise might have the same output name).
        if self.grid.gridtype == 'SPATIAL':
            oname = oname + '_sp'
        elif self.grid.gridtype == 'GLOBAL':
            oname = oname + '_gl'        
        # Add plot name, if plot.
        if plotType:
            oname = oname + '_' + plotType + '.' + self.figformat
        # Build outfile (with path) and strip white spaces (replace with underscores). 
        outfile = os.path.join(outDir, oname.replace(' ', '_'))
        return outfile

    def _deDupeMetricName(self, metricName):
        """In case of multiple metrics having the same 'metricName', add additional characters to de-dupe."""
        mname = metricName
        i =0 
        while mname in self.metricValues.keys():
            mname = metricName + '__' + str(i)
            i += 1
        return mname

    def _dupeMetricName(self, metricName):
        """Remove additional characters added to de-dupe metric name."""
        mname = metricName.split('__')
        if len(mname) > 1:
            return ''.join(mname[:-1])
        else:
            return metricName

    def setGrid(self, grid):
        """Set grid object for gridMetric."""
        self.grid = grid
        return
        
    def runGrid(self, metricList, simData, 
                simDataName='opsim', metadata='', sliceCol=None, **kwargs):
        """Run metric generation over grid.

        metricList = list of metric objects
        simData = numpy recarray holding simulated data
        simDataName = identifier for simulated data
        metadata = further information from config files ('WFD', 'r band', etc.)
        sliceCol = column for slicing grid, if needed (default None)"""
        # I'm going to assume that we will never get duplicate metricNames from this method, 
        #  as metricList would give the same results for the same metric run on same data.
        # Set metrics (convert to list if not iterable). 
        if hasattr(metricList, '__iter__'):
            self.metrics = metricList
        else:
            self.metrics = [metricList,]        
        # Validate that simData has all the required data values. 
        # The metrics have saved their required columns in the classRegistry.
        simCols = self.metrics[0].classRegistry.uniqueCols()
        for c in simCols:
            if c not in simData.dtype.names:
                raise Exception('Column', c,'not in simData: needed by the metrics.\n',
                                self.metrics[0].classRegistry)
        # And verify that sliceCol is part of simData too.
        if sliceCol != None:
            if sliceCol not in simData.dtype.names:
                raise Exception('Simdata slice column', sliceCol, 'not in simData.')
        # Set metadata for each metric.
        for m in self.metrics:
            self.simDataName[m.name] = simDataName
            self.metadata[m.name] = metadata
        # Set up arrays to store metric data. 
        for m in self.metrics:
            self.metricValues[m.name] = np.empty(len(self.grid), m.metricDtype) 
        # SliceCol is needed for global grids, but only has to be a specific
        #  column if the grid needs a specific column (for time slicing, for example).
        if sliceCol==None:
            sliceCol = simData.dtype.names[0]
        # Run through all gridpoints and calculate metrics 
        #    (slicing the data once per gridpoint for all metrics).
        for i, g in enumerate(self.grid):
            idxs = self.grid.sliceSimData(g, simData[sliceCol])
            slicedata = simData[idxs]
            if len(idxs)==0:
                # No data at this gridpoint.
                for m in self.metrics:
                    self.metricValues[m.name][i] = self.grid.badval
            else:
                for m in self.metrics:
                    self.metricValues[m.name][i] = m.run(slicedata)
        return

    def reduceAll(self, metricList=None):
        """Run all reduce functions on all (complex) metrics.

        Optional: provide a list of metric classes on which to run reduce functions."""
        if metricList == None:
            metricList = self.metrics
        for m in metricList:
            # Check if there are reduce functions to apply.
            try:
                m.reduceFuncs
            except: 
                continue
            # Apply reduce functions
            self.reduceMetric(m.name, m.reduceFuncs.values())
        return
                
    def reduceMetric(self, metricName, reduceFunc):
        """Run 'reduceFunc' (method on metric object) on metric data 'metricName'. 

        reduceFunc can be a list of functions to be applied to the same metric data."""
        # Run reduceFunc(s) on metricValues[metricName]. 
        # Turn reduceFunc into a list if it wasn't, to make everything consistent.
        if not isinstance(reduceFunc, list):
           reduceFunc = [reduceFunc,]
        # Set up metric reduced value names.
        rNames = []
        for r in reduceFunc:
           rNames.append(metricName + '_' + r.__name__.lstrip('reduce'))
        # Set metric values.
        for rName in rNames:
           self.metricValues[rName] = np.zeros(len(self.grid), 'float')
        # Run through grid, applying all reduce functions.
        for i, g in enumerate(self.grid):
            # Get (complex) metric values for this gridpoint. 
            metricValuesPt = self.metricValues[metricName][i]
            # Evaluate reduced version of metric values.
            if metricValuesPt == self.grid.badval:
               for rName in rNames:
                  self.metricValues[rName][i] = self.grid.badval
            else:
               for rName, rFunc in zip(rNames, reduceFunc):
                  self.metricValues[rName][i] = rFunc(metricValuesPt)
        # Copy simdataName, metadata and comments for this reduced version of the metric data.
        try:
           self.simDataName[rName] = self.simDataName[metricName]
        except KeyError:
           pass
        try:
           self.metadata[rName] = self.metadata[metricName]
        except KeyError:
           pass
        try:
           self.comment[rName] = self.comment[metricName]
        except KeyError:
           pass
        return

    def writeAll(self, outDir=None, outfileRoot=None, comment='',  gridfile='grid.obj'):
        """Write all metric values to disk."""
        for mk in self.metricValues.keys():
            dt = self.metricValues[mk].dtype
            gridfilename = self._buildOutfileName(gridfile, outDir=outDir, 
                                                  outfileRoot=outfileRoot)
            self.writeMetric(mk, comment=comment, outDir=outDir, outfileRoot=outfileRoot, \
                             gridfile=gridfilename, dt=dt)
        self.writeGrid(gridfile=gridfile, outfileRoot=outfileRoot,outDir=outDir)
        return
    
    def writeMetric(self, metricName, comment='', outfileRoot=None, outDir=None, 
                    dt='float', gridfile=None):
        """Write metric values 'metricName' to disk.

        comment = any additional comments to add to output file (beyond 
           metric name, simDataName, and metadata).
        outfileRoot = root of the output files (default simDataName).
        outDir = directory to write output data (default '.').
        dt = data type.
        gridfile = the filename for the pickled grid"""
        outfile = self._buildOutfileName(metricName, outDir=outDir, outfileRoot=outfileRoot)
        self.grid.writeMetricData(outfile, self.metricValues[metricName],
                                  metricName = metricName,
                                  simDataName = self.simDataName[metricName],
                                  metadata = self.metadata[metricName],
                                  comment = comment, dt=dt, gridfile=gridfile,
                                  badval = self.grid.badval)
        return
        
    def writeGrid(self,  gridfile='grid.obj',outfileRoot=None, outDir=None):
        """Write a pickle of the grid to disk."""
        outfile = self._buildOutfileName(gridfile, outDir=outDir, outfileRoot=outfileRoot)
        modgrid = self.grid
        if hasattr(modgrid,'opsimtree'):  delattr(modgrid,'opsimtree') #some kdtrees can't be pickled
        pickle.dump(modgrid, open(outfile,'w'))
        return

    def readGrid(self, gridfile='grid.obj'):
       self.grid = pickle.load(open(gridfile, 'r'))
       return
    
    def readMetric(self, filenames, checkGrid=True):
        """Read metric values and grid (pickle object) from disk.

        checkGrid =  make sure the gridtype and number of points match the properties of self.grid"""
        # Here we can get duplicate metric names however, as we could
        #  have the same metric with different opsim or metadata values.

        # Read metrics from disk
        for f in filenames:
           metricValues, metricName, simDataName, metadata, \
               comment,gridfile,gridtype, metricHistValues,metricHistBins \
               = self.grid.readMetricData(f)
           # Dedupe the metric name, if needed.
           metricName = self._deDupeMetricName(metricName)
           # Store the header values in variables
           self.metricValues[metricName] = metricValues
           if hasattr(self,'metricHistValues'):
              self.metricHistValues[metricName] = metricHistValues
              self.metricHistBins[metricName] = metricHistBins
           self.simDataName[metricName] = simDataName
           self.metadata[metricName] = metadata
           self.comment[metricName] = comment
           if checkGrid:               
              if gridtype != self.grid.gridtype:
                 raise Exception('Metrics not computed on currently loaded grid type.')           
              if np.size(metricValues) != self.grid.npix:
                 raise Exception('Metric does not have the same number of points as loaded grid.')
        return    

<<<<<<< HEAD
    def plotAll(self, savefig=True, closefig=False):
        """Plot histograms and skymaps (where relevant) for all metrics."""
        for mk in self.metricValues.keys():
            try:
                self.plotMetric(mk, savefig=savefig)
                if closefig:
                   plt.close('all')
=======
    def plotAll(self, outDir='./',savefig=True):
        """Plot histograms and skymaps (where relevant) for all metrics."""
        for mk in self.metricValues.keys():
            try:
                self.plotMetric(mk, outDir=outDir,savefig=savefig)
>>>>>>> b24e1b96
            except ValueError:
                continue 
        return        

    def plotMetric(self, metricName, *args, **kwargs):
        """Create all plots for 'metricName'."""
        # Implemented in spatialGridMetric or globalGridMetric.
        raise NotImplementedError()

    def plotComparisons(self, metricNameList, *args, **kwargs):
        """Create comparison plots of all metricValues in metricNameList."""
        # Implemented in spatialGridMetric or globalGridMetric.
        raise NotImplementedError()

    def computeSummaryStatistics(self, metricName, summaryMetric):
        # Implemented in spatialGridMetric or globalGridMetric.
        raise NotImplementedError()<|MERGE_RESOLUTION|>--- conflicted
+++ resolved
@@ -308,26 +308,18 @@
                  raise Exception('Metric does not have the same number of points as loaded grid.')
         return    
 
-<<<<<<< HEAD
-    def plotAll(self, savefig=True, closefig=False):
+    def plotAll(self, outDir='./', savefig=True, closefig=False):
         """Plot histograms and skymaps (where relevant) for all metrics."""
         for mk in self.metricValues.keys():
             try:
-                self.plotMetric(mk, savefig=savefig)
+                self.plotMetric(mk, outDir=outDir, savefig=savefig)
                 if closefig:
                    plt.close('all')
-=======
-    def plotAll(self, outDir='./',savefig=True):
-        """Plot histograms and skymaps (where relevant) for all metrics."""
-        for mk in self.metricValues.keys():
-            try:
-                self.plotMetric(mk, outDir=outDir,savefig=savefig)
->>>>>>> b24e1b96
             except ValueError:
                 continue 
         return        
 
-    def plotMetric(self, metricName, *args, **kwargs):
+    def plotMetric(self, metricName, outDir='./', *args, **kwargs):
         """Create all plots for 'metricName'."""
         # Implemented in spatialGridMetric or globalGridMetric.
         raise NotImplementedError()

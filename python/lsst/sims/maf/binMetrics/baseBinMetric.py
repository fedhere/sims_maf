# The binMetric class is used for running/generating metric output,
#  and can also be used for generating comparisons or summary statistics on 
#  already calculated metric outputs.
# In either case, there is only one binner per binMetric, 
#   although there may be many metrics.
# 
# An important aspect of the binMetric is handling the metadata about each metric.
#  This includes the opsim run name, the sql constraint on the query that pulled the
#  input data (e.g. 'r band', 'X<1.2', 'WFD prop'), and the binner type that the 
#  metric was run on. The metadata is important for
#  understanding what the metric means, and should be presented in plots & saved in the
#  output files. 
#
# Instantiate the binMetric object and set the binner and (potentially) metrics.
# Only one binner per baseBinMetric!
# Then, the actual metric data can enter the binMetric through either running metrics on simData,
#  or reading metric values from files.
#
#  'runBins' - generates metric data by running metrics over binpoints in binner.
#      pass list of metrics, simData, and metadata for the metric run;
#      validates that simData has needed cols, then runs metrics over the binpoints in the binner. 
#      Stores the results in a dictionary keyed by the metric names.
#
# 'readMetric' will read metric data from files. In this case, the metadata 
#   may not be the same for all metrics (e.g. comparing two different opsim runs). 
# To get multiple metric data into the binMetric, in this case run 'readMetric' 
#   multiple times (once for each metric data file) -- the metrics will be added
#   to an internal list, along with their metadata. 
#   Note that all metrics must use the same binner. 
#
# A mixture of readMetric & runBins can also be used to populate the data in the binMetric.
#
# runBins applies to multiple metrics at once; most other methods apply to one metric 
#  at a time but a convenience method to run over all metrics is provided (i.e. reduceAll)
#
# Metric data values, as well as metadata for each metric, are stored in
#  dictionaries keyed by the metric name.


import os
import numpy as np
import numpy.ma as ma
import matplotlib.pyplot as plt
import matplotlib.cm as cm
import lsst.sims.maf.binners as binners
from lsst.sims.maf.utils.percentileClip import percentileClip

import time
def dtime(time_prev):
   return (time.time() - time_prev, time.time())


class BaseBinMetric(object):
    def __init__(self, figformat='png'):
        """Instantiate binMetric object and set up (empty) dictionaries."""
        # Set figure format for output plot files.
        self.figformat = figformat
        self.metricNames = []
        self.metricObjs = {}
        self.plotParams = {}
        self.metricValues = {}
        self.simDataName = {}
        self.metadata = {}
        self.comment={}
        self.binner = None
        self.outputFiles = []

    def _buildOutfileName(self, metricName,
                          outDir=None, outfileRoot=None, plotType=None):
        """Builds an automatic output file name for metric data or plots."""
        # Set output directory and root 
        if outDir is None:
            outDir = '.'
        # Start building output file name.
        if outfileRoot is None:
            if metricName in self.simDataName:
                # If metricName is the name of an actual metric, use its associated simdata ID.
                outfileRoot = self.simDataName[metricName]
            else:
                # metricName may have been a plot title, so try to find a good compromise.
                outfileRoot = list(set(self.simDataName.values()))
                if len(outfileRoot) > 1:
                    outfileRoot = 'comparison'
                else:
                    outfileRoot = outfileRoot[0]
        # Start building output file name. Strip trailing numerals from metricName.
        oname = outfileRoot + '_' + self._dupeMetricName(metricName)
        # Add summary of the metadata if it exists.
        if metricName in self.comment:
            if len(self.comment[metricName]) > 0:        
                oname = oname + '_' + self.comment[metricName]
        # Add letter to distinguish binner types
        #   (which otherwise might have the same output name).
        oname = oname + '_' + self.binner.binnerName[:4].upper()
        # Add plot name, if plot.
        if plotType:
            oname = oname + '_' + plotType + '.' + self.figformat
        # Build outfile (with path) and strip white spaces (replace with underscores). 
        outfile = os.path.join(outDir, oname.replace(' ', '_'))
        return outfile

    def _addOutputFileList(self, outfilename, metricName, filetype):
        """Add outputfilename to internal list of dictionaries with output filenames,
        filetype, metricName, binnerName, simDataName, metadata, comment."""
        self.outputFiles.append({'filename':outfilename,
                                 'filetype':filetype,
                                 'metricName':self._dupeMetricName(metricName),
                                 'binner':self.binner.binnerName,
                                 'simDataName':self.simDataName[metricName],
                                 'metadata':self.metadata[metricName],
                                 'comment':self.comment[metricName]})

    def _deDupeMetricName(self, metricName):
        """In case of multiple metrics having the same 'metricName', add additional characters to de-dupe."""
        mname = metricName
        i = 0 
        while mname in self.metricNames:
            mname = metricName + '__' + str(i)
            i += 1
        return mname

    def _dupeMetricName(self, metricName):
        """Remove additional characters added to de-dupe metric name."""
        mname = metricName.split('__')
        if len(mname) > 1:
            return ''.join(mname[:-1])
        else:
            return metricName

    def setBinner(self, binner, override=False):
        """Set binner for binMetric.

        If override = False (default), checks if binner already set, and if the two are equal."""
        if (self.binner is None) or (override):
            self.binner = binner
            return True        
        return (self.binner == binner)            

    def setMetrics(self, metricList):
        """Sets dictionaries for the metric objects and their plotting parameters."""
        # Keeping track of metric data values, plotting parameters, and metadata must
        # be done without depending on having the metric objects themselves, as the binMetric
        # may be populated with data by reading values from disk instead of calculating them.
        # All dictionaries are keyed by metric name
        #   (reduced metric data is originalmetricName.reduceFuncName). 
        if not hasattr(metricList, '__iter__'):
            metricList = [metricList,]
        newmetricNames = []
        for m in metricList:
            newmetricNames.append(self._deDupeMetricName(m.name))
        for m, mname in zip(metricList, newmetricNames):
            self.metricNames.append(mname)
            self.metricObjs[mname] = m
            self.plotParams[mname] = m.plotParams
        return newmetricNames

    def validateMetricData(self, simData):
        """Validate that simData has the required data values for the metrics in self.metricObjs."""
        simCols = self.metricObjs[self.metricNames[0]].classRegistry.uniqueCols()
        for c in simCols:
            if c not in simData.dtype.names:
                raise Exception('Column', c,'not in simData: needed by the metrics.\n',
                                metricList[0].classRegistry)
        return True

    def runBins(self, simData, simDataName='opsim', metadata='', comment=''):
        """Run metric generation over binner, for metric objects in self.metricObjs.

        simData = numpy recarray holding simulated data
        simDataName = identifier for simulated data
        metadata = further information from config files ('WFD', 'r band', etc.) """
        # Set provenance information for each metric.
        for mname in self.metricObjs:
            self.simDataName[mname] = simDataName
            self.metadata[mname] = metadata
            if len(comment) == 0:                
                self.comment[mname] = metadata
            else:
                self.comment[mname] = comment
        # Set up (masked) arrays to store metric data. 
        for mname in self.metricObjs:
            self.metricValues[mname] = ma.MaskedArray(data = np.empty(len(self.binner), 
                                                      self.metricObjs[mname].metricDtype),
                                                      mask = np.zeros(len(self.binner), 'bool'),
                                                      fill_value=self.binner.badval)
        # Run through all binpoints and calculate metrics 
        #    (slicing the data once per binpoint for all metrics).
        for i, binpoint in enumerate(self.binner):
            idxs = self.binner.sliceSimData(binpoint)
            slicedata = simData[idxs]
            if len(slicedata)==0:
                # No data at this binpoint. Mask data values.
                for mname in self.metricObjs:
                    self.metricValues[mname].mask[i] = True
            else:
                for mname in self.metricObjs:
                    if hasattr(self.metricObjs[mname], 'needRADec'):
                        if self.metricObjs[mname].needRADec:
                            self.metricValues[mname].data[i] = self.metricObjs[mname].run(slicedata,
                                                                                          binpoint[1], binpoint[2])
                        else:
                            self.metricValues[mname].data[i] = self.metricObjs[mname].run(slicedata)
                    else:
                        self.metricValues[mname].data[i] = self.metricObjs[mname].run(slicedata)
        # Mask data where metrics could not be computed (according to metric bad value).
<<<<<<< HEAD
        for mname in self.metricObjs:
            toMask = np.where( (self.metricValues[mname].data == self.metricObjs[mname].badval) | 
                               (self.metricValues[mname].data == self.binner.badval))
            self.metricValues[mname].mask[toMask] = True
            self.metricValues[mname].data[toMask] = self.binner.badval
=======
        for mname in self.metricObjs:            
            self.metricValues[mname].mask = np.where(self.metricValues[mname].data==self.metricObjs[mname].badval,
                                                     True, self.metricValues[mname].mask)

>>>>>>> 19671db0

    def reduceAll(self):
        """Run all reduce functions on all (complex) metrics."""
        for mname in self.metricObjs:
            # Check if there are reduce functions to apply.
            try:
                self.metricObjs[mname].reduceFuncs
            except Exception as e: 
                continue
            # Apply reduce functions
            self.reduceMetric(mname, self.metricObjs[mname].reduceFuncs.values(), badval =self.metricObjs[mname].badval )            
                
    def reduceMetric(self, metricName, reduceFunc, badval=-666):
        """Run 'reduceFunc' (method on metric object) on metric data 'metricName'. 

        reduceFunc can be a list of functions to be applied to the same metric data."""
        if not isinstance(reduceFunc, list):
            reduceFunc = [reduceFunc,]
        # Set up metric reduced value names.
        rNames = []
        for r in reduceFunc:
            rNames.append(metricName + '_' + r.__name__.replace('reduce',''))
        # Set up reduced metric values masked arrays, copying metricName's mask.
        for rName in rNames:
            self.metricValues[rName] = ma.MaskedArray(data = np.empty(len(self.binner), 'float'),
                                                      mask = self.metricValues[metricName].mask,
                                                      fill_value=self.binner.badval)
        # Run through binpoints, applying all reduce functions.
        for i, b in enumerate(self.binner):
            if not self.metricValues[metricName].mask[i]:
                # Get (complex) metric values for this binpoint. 
                metricValuesPt = self.metricValues[metricName][i]
                # Evaluate reduced version of metric values.
                for rName, rFunc in zip(rNames, reduceFunc):
                    self.metricValues[rName].data[i] = rFunc(metricValuesPt)
                    # Mask if it returned a badval or nan
                    if (self.metricValues[rName].data[i] == badval) | (np.isnan(self.metricValues[rName].data[i])):
                       self.metricValues[rName].data[i] = self.binner.badval
                       self.metricValues[rName].mask[i] = True
        # Copy simdataName, metadata and comments for this reduced version of the metric data.
        for rName in rNames:
            self.simDataName[rName] = self.simDataName[metricName]
            self.metadata[rName] = self.metadata[metricName]
            self.comment[rName] = self.comment[metricName]
            self.plotParams[rName] = self.plotParams[metricName]

    def computeSummaryStatistics(self, metricName, summaryMetric):
        """Compute single number summary of metric values in metricName, using summaryMetric."""
        # To get (clear, non-confusing) result from unibinner, try running this with 'Identity' metric.
        # Because of the way the metrics are built, summaryMetric will require a numpy rec array.
        # Create numpy rec array from metric data, with bad values removed. 
        rarr = np.array(zip(self.metricValues[metricName].compressed()), 
                dtype=[('metricdata', self.metricValues[metricName].dtype)])
        # The summary metric colname should already be set to 'metricdata', but in case it's not:
        summaryMetric.colname = 'metricdata'
        return summaryMetric.run(rarr)
        
    def returnOutputFiles(self, verbose=True):
        """Return list of output file information (which is a list of dictionaries)
        If 'verbose' then prints in somewhat pretty fashion to stdout."""
        if verbose:
            keys = ['filename', 'filetype', 'metricName', 'binner', 'simDataName', 'metadata', 'comment']
            writestring = ' || '.join(keys)
            print writestring
            for o in self.outputFiles:
                writestring = ''
                for k in keys:
                    writestring += o[k] + ' || '
                print writestring
        return self.outputFiles      
                        
    def readMetricValues(self, filenames, verbose=False):
        """Given a list of filenames, reads metric values and metadata from disk. """
        if not hasattr(filenames, '__iter__'):
            filenames = [filenames, ]        
        for f in filenames:
            basebinner = binners.BaseBinner()
            metricData, binner, header = basebinner.readData(f)
            # Check that the binner from this file matches self.binner (ok if self.binner is None)
            if not(self.setBinner(binner, override=False)):
                raise Exception('Binner for metric %s does not match existing binner.' 
                                % (header['metricName']))
            # Dedupe the metric name, if needed.
            metricName = self._deDupeMetricName(header['metricName'])
            self.metricNames.append(metricName)
            self.metricValues[metricName] = metricData
            self.metricValues[metricName].fill_value = self.binner.badval
            self.simDataName[metricName] = header['simDataName']
            self.metadata[metricName] = header['metadata']
            self.comment[metricName] = header['comment']
            self.plotParams[metricName] = {}
            if 'plotParams' in header:
                for pp in header['plotParams']:
                    self.plotParams[metricName][pp] = header['plotParams'][pp]
            if verbose:
                print 'Read data from %s, got metric data for metricName %s' %(f, header['metricName'])
            
    def writeAll(self, outDir=None, outfileRoot=None, comment=''):
        """Write all metric values to disk."""
        for mname in self.metricValues:
            dt = self.metricValues[mname].dtype
            self.writeMetric(mname, comment=comment, outDir=outDir, outfileRoot=outfileRoot)

        
    def writeMetric(self, metricName, comment='', outfileRoot=None, outDir=None):
        """Write metric values 'metricName' to disk.

        comment = any additional comments to add to output file (beyond 
           metric name, simDataName, and metadata).
        outfileRoot = root of the output files (default simDataName).
        outDir = directory to write output data (default '.').        
       """
        outfile = self._buildOutfileName(metricName, outDir=outDir, outfileRoot=outfileRoot)
        self.binner.writeData(outfile+'.npz', self.metricValues[metricName],
                              metricName = self._dupeMetricName(metricName),
                              simDataName = self.simDataName[metricName],
                              metadata = self.metadata[metricName],
                              comment = self.comment[metricName] + comment)
        self._addOutputFileList(outfile+'.npz', metricName, 'metricData')

                  
    def plotAll(self, outDir='./', savefig=True, closefig=False, outfileRoot=None, verbose=False):
        """Plot histograms and skymaps (where relevant) for all metrics."""
        for mname in self.metricValues:            
            if verbose:
                print 'Plotting %s' %(mname)
            try:
                plotfigs = self.plotMetric(mname, outDir=outDir, savefig=savefig, outfileRoot=outfileRoot)
                if closefig:
                   plt.close('all')
            except ValueError:
                if verbose:
                   print 'Not plotting %s'%mname
                continue 

    def plotMetric(self, metricName, savefig=True, outDir=None, outfileRoot=None):
        """Create all plots for 'metricName' ."""
        # Check that metricName refers to plottable ('float') data.
        if not ((self.metricValues[metricName].dtype == 'float') or 
                (self.metricValues[metricName].dtype=='int') or (self.binner.binnerName == 'HourglassBinner')):
            raise ValueError('Metric data in %s is not float or int type (%s).' 
                             %(metricName, self.metricValues[metricName].dtype))
        if metricName in self.plotParams:
            pParams = self.plotParams[metricName]
        else:
            pParams = None
        # Build plot title and label.
        mname = self._dupeMetricName(metricName)
        # title used for all plot titles
        if 'title' in pParams: 
            title = pParams['title']
        else:
            title = self.simDataName[metricName] + ' ' + self.comment[metricName]
            title += ': ' + mname
        # xlabel is used for x label in histograms
        if 'xlabel' in pParams:  
            xlabel = pParams['xlabel']
        else:
            if self.binner.binnerName == 'OneDBinner':
                xlabel = None  #use sliceColName
            else:
                if 'units' in pParams:
                    xlabel = pParams['units']
                elif '_units' in pParams:
                    xlabel = mname + ' (' + pParams['_units'] + ')'
                else:            
                    xlabel = mname 
        # ylabel used for y label in histograms
        ylabel=None # Default to None
        if 'ylabel' in pParams:  
            ylabel=pParams['ylabel']
        else:
            if self.binner.binnerName == 'OneDBinner':
                if mname.startswith('Count'):
                    ylabel = 'Number of Visits'
            if self.binner.binnerName == 'OpsimFieldBinner':
               ylabel = 'Number of fields'
            if self.binner.binnerName == 'HealpixBinner':
               ylabel = 'Area (1000s of square degrees)'
        # units used for colorbar for skymap plots (this comes from metric setup)
        if 'units' in pParams: 
            units = pParams['units']
        elif '_units' in pParams:  # these are set from metric column units automatically
            units = mname+' ('+ pParams['_units'] + ')'
        else:
            units = mname
        # Should the masked values be plotted
        plotMaskedValues=False
        if 'plotMaskedValues' in pParams:
           plotMaskedValues = pParams['plotMaskedValues']
        # set cmap for skymap plots
        if 'cmap' in pParams:  
            cmap = getattr(cm, pParams['cmap'])
        else:
            cmap = None
        if 'cbarFormat' in pParams:  # color bar format for skymap plots
            cbarFormat = pParams['cbarFormat']
        else:
            cbarFormat = None
        # Set up for plot data limits (used for clims for skyMaps and histRange for histograms).
        plotMin = self.metricValues[metricName].compressed().min()
        plotMax = self.metricValues[metricName].compressed().max()
        # If percentile clipping is set, use it. (override plotMin/Max above).
        if 'percentileClip' in pParams:
            plotMin, plotMax = percentileClip(self.metricValues[metricName].compressed(),
                                              percentile=pParams['percentileClip'])
        # Make sure there is a little dynamic range
        if plotMin == plotMax and self.binner.binnerName != 'HourglassBinner':
           plotMin = plotMin-1
           plotMax = plotMax+1
        # But then if plotting min/max values are set in plotParams, override percentile clipping.
        if 'plotMin' in pParams:
            plotMin = pParams['plotMin']
        if 'plotMax' in pParams:
            plotMax = pParams['plotMax']
        # Set 'histRange' parameter from pParams, if available (allows user to set histogram x range
        #  in histogram separately from clims for skymap)
        if 'bins' not in pParams:
            pParams['bins'] = 100
        histMin = None
        histMax = None
        if 'histMin' in pParams:
           histMin = pParams['histMin']
        if 'histMax' in pParams:
           histMax = pParams['histMax']
        if 'ylog' in pParams:
            ylog = pParams['ylog']
        else: # or if data spans > 3 decades if not.
            ylog = False
            if self.binner.binnerName != 'HourglassBinner':
                if 'normVal' in pParams:
                   norm = pParams['normVal']
                else:
                   norm = 1.
                if (np.log10((plotMax - plotMin)/norm) > 3):
                    ylog = True
                    if self.metricValues[metricName].max() <= 0:
                        ylog = False
        # Okay, now that's all set .. go plot some data!
        figs = {}
        if hasattr(self.binner, 'plotBinnedData'):
            figs['hist'] = self.binner.plotBinnedData(self.metricValues[metricName],
                                                    xlabel=xlabel, ylabel=ylabel, title=title, 
                                                    ylog=ylog, yMin=plotMin, yMax=plotMax)
            if savefig:
                outfile = self._buildOutfileName(metricName, 
                                                 outDir=outDir, outfileRoot=outfileRoot,
                                                 plotType='hist')
                plt.savefig(outfile, figformat=self.figformat)
                self._addOutputFileList(outfile, metricName, 'binnedDataPlot')                                
        # Plot the histogram, if relevant. (spatial binners)
        if hasattr(self.binner, 'plotHistogram'):
            if 'zp' in pParams:  # Subtract off zeropoint zp
                if histMin != None:
                   histMin = histMin-pParams['zp']
                if histMax != None:
                   histMax = histMax-pParams['zp']
                figs['hist']= self.binner.plotHistogram((self.metricValues[metricName]-pParams['zp']),
                                                       xlabel=xlabel, ylabel=ylabel, title=title,
                                                       bins = pParams['bins'], 
                                                       histMin=histMin, histMax=histMax, ylog=ylog)
            elif 'normVal' in pParams:  # Normalize by normVal
                if histMin != None:
                    histMin = histMin/pParams['normVal']
                if histMax != None:
                    histmax = histMax/pParams['normVal']
                figs['hist'] = self.binner.plotHistogram((self.metricValues[metricName]/pParams['normVal']),
                                                       xlabel=xlabel, ylabel=ylabel, title=title,
                                                       bins = pParams['bins'],
                                                       histMin=histMin, histMax=histMax, ylog=ylog)
            else:  # Regular plotting of metric values.
                figs['hist'] = self.binner.plotHistogram(self.metricValues[metricName],
                                                       xlabel=xlabel, ylabel=ylabel, title=title,
                                                       bins = pParams['bins'], 
                                                       histMin=histMin, histMax=histMax, ylog=ylog)
            
            if savefig:
                outfile = self._buildOutfileName(metricName, 
                                                 outDir=outDir, outfileRoot=outfileRoot, 
                                                 plotType='hist')
                plt.savefig(outfile, figformat=self.figformat)
                self._addOutputFileList(outfile, metricName, 'histogramPlot')
        # Plot the sky map, if able. (spatial binners)
        if hasattr(self.binner, 'plotSkyMap'):
            if 'zp' in pParams: # Subtract off a zeropoint
               if 'plotMin' not in pParams:
                  clims = [plotMin-pParams['zp'],plotMax-pParams['zp']]
               else:
                  clims = [plotMin, plotMax]
               figs['sky'] = self.binner.plotSkyMap((self.metricValues[metricName] - pParams['zp']),
                                                    cmap=cmap, cbarFormat=cbarFormat,
                                                    units=units, title=title,
                                                    clims=clims, ylog=ylog, plotMaskedValues=plotMaskedValues)
            elif 'normVal' in pParams: # Normalize by some value
               if 'plotMin' not in pParams:
                  clims = [plotMin/pParams['normVal'],plotMax/pParams['normVal']]
               else:
                  clims = [plotMin, plotMax]                            
               figs['sky'] = self.binner.plotSkyMap((self.metricValues[metricName]/pParams['normVal']),
                                                    cmap=cmap, cbarFormat=cbarFormat,
                                                    units=units, title=title,
                                                    clims=clims, ylog=ylog, plotMaskedValues=plotMaskedValues)
            else: # Just plot metric values
                figs['sky'] = self.binner.plotSkyMap(self.metricValues[metricName],
                                                   cmap=cmap, cbarFormat=cbarFormat,
                                                   units=units, title=title,
                                                   clims=[plotMin, plotMax], ylog=ylog, plotMaskedValues=plotMaskedValues)
            if savefig:
               outfile = self._buildOutfileName(metricName, 
                                                outDir=outDir, outfileRoot=outfileRoot, 
                                                plotType='sky')
               plt.savefig(outfile, figformat=self.figformat)
               self._addOutputFileList(outfile, metricName, 'skymapPlot')                
        # Plot the angular power spectrum, if able. (healpix binners)
        if hasattr(self.binner, 'plotPowerSpectrum'):
            figs['ps'] = self.binner.plotPowerSpectrum(self.metricValues[metricName],
                                                     title=title)
            if savefig:
                outfile = self._buildOutfileName(metricName, 
                                                 outDir=outDir, outfileRoot=outfileRoot, 
                                                 plotType='ps')
                plt.savefig(outfile, figformat=self.figformat)
                self._addOutputFileList(outfile, metricName, 'powerspectrumPlot')
        # Plot the hourglass plot
        if hasattr(self.binner, 'plotHour'):
            if xlabel is None:
                xlabel='MJD (day)'
            if ylabel is None:
                ylabel = 'Hours from local midnight'
            figs['hourglass'] = self.binner.plotHour(self.metricValues[metricName][0], title=title, xlabel=xlabel,ylabel=ylabel )
            if savefig:
                outfile = self._buildOutfileName(metricName, 
                                                 outDir=outDir, outfileRoot=outfileRoot, 
                                                 plotType='hr')
                plt.savefig(outfile, figformat=self.figformat)
                self._addOutputFileList(outfile, metricName, 'hourglassPlot')
        return figs<|MERGE_RESOLUTION|>--- conflicted
+++ resolved
@@ -203,18 +203,10 @@
                     else:
                         self.metricValues[mname].data[i] = self.metricObjs[mname].run(slicedata)
         # Mask data where metrics could not be computed (according to metric bad value).
-<<<<<<< HEAD
-        for mname in self.metricObjs:
-            toMask = np.where( (self.metricValues[mname].data == self.metricObjs[mname].badval) | 
-                               (self.metricValues[mname].data == self.binner.badval))
-            self.metricValues[mname].mask[toMask] = True
-            self.metricValues[mname].data[toMask] = self.binner.badval
-=======
         for mname in self.metricObjs:            
             self.metricValues[mname].mask = np.where(self.metricValues[mname].data==self.metricObjs[mname].badval,
                                                      True, self.metricValues[mname].mask)
 
->>>>>>> 19671db0
 
     def reduceAll(self):
         """Run all reduce functions on all (complex) metrics."""
@@ -225,9 +217,9 @@
             except Exception as e: 
                 continue
             # Apply reduce functions
-            self.reduceMetric(mname, self.metricObjs[mname].reduceFuncs.values(), badval =self.metricObjs[mname].badval )            
+            self.reduceMetric(mname, self.metricObjs[mname].reduceFuncs.values())            
                 
-    def reduceMetric(self, metricName, reduceFunc, badval=-666):
+    def reduceMetric(self, metricName, reduceFunc):
         """Run 'reduceFunc' (method on metric object) on metric data 'metricName'. 
 
         reduceFunc can be a list of functions to be applied to the same metric data."""
@@ -250,10 +242,6 @@
                 # Evaluate reduced version of metric values.
                 for rName, rFunc in zip(rNames, reduceFunc):
                     self.metricValues[rName].data[i] = rFunc(metricValuesPt)
-                    # Mask if it returned a badval or nan
-                    if (self.metricValues[rName].data[i] == badval) | (np.isnan(self.metricValues[rName].data[i])):
-                       self.metricValues[rName].data[i] = self.binner.badval
-                       self.metricValues[rName].mask[i] = True
         # Copy simdataName, metadata and comments for this reduced version of the metric data.
         for rName in rNames:
             self.simDataName[rName] = self.simDataName[metricName]
@@ -401,10 +389,6 @@
             units = mname+' ('+ pParams['_units'] + ')'
         else:
             units = mname
-        # Should the masked values be plotted
-        plotMaskedValues=False
-        if 'plotMaskedValues' in pParams:
-           plotMaskedValues = pParams['plotMaskedValues']
         # set cmap for skymap plots
         if 'cmap' in pParams:  
             cmap = getattr(cm, pParams['cmap'])
@@ -440,6 +424,11 @@
            histMin = pParams['histMin']
         if 'histMax' in pParams:
            histMax = pParams['histMax']
+        #else: # Otherwise use data from plotMin/Max or percentileClipping, if those were set.
+        #    histRange = [plotMin, plotMax]
+        # Determine if should data using log scale, using pParams if available
+        #else:
+        #   histRange = None
         if 'ylog' in pParams:
             ylog = pParams['ylog']
         else: # or if data spans > 3 decades if not.
@@ -474,7 +463,7 @@
                    histMax = histMax-pParams['zp']
                 figs['hist']= self.binner.plotHistogram((self.metricValues[metricName]-pParams['zp']),
                                                        xlabel=xlabel, ylabel=ylabel, title=title,
-                                                       bins = pParams['bins'], 
+                                                       bins = pParams['bins'],
                                                        histMin=histMin, histMax=histMax, ylog=ylog)
             elif 'normVal' in pParams:  # Normalize by normVal
                 if histMin != None:
@@ -488,7 +477,7 @@
             else:  # Regular plotting of metric values.
                 figs['hist'] = self.binner.plotHistogram(self.metricValues[metricName],
                                                        xlabel=xlabel, ylabel=ylabel, title=title,
-                                                       bins = pParams['bins'], 
+                                                       bins = pParams['bins'],
                                                        histMin=histMin, histMax=histMax, ylog=ylog)
             
             if savefig:
@@ -500,34 +489,28 @@
         # Plot the sky map, if able. (spatial binners)
         if hasattr(self.binner, 'plotSkyMap'):
             if 'zp' in pParams: # Subtract off a zeropoint
-               if 'plotMin' not in pParams:
-                  clims = [plotMin-pParams['zp'],plotMax-pParams['zp']]
-               else:
-                  clims = [plotMin, plotMax]
-               figs['sky'] = self.binner.plotSkyMap((self.metricValues[metricName] - pParams['zp']),
-                                                    cmap=cmap, cbarFormat=cbarFormat,
-                                                    units=units, title=title,
-                                                    clims=clims, ylog=ylog, plotMaskedValues=plotMaskedValues)
+                figs['sky'] = self.binner.plotSkyMap((self.metricValues[metricName] - pParams['zp']),
+                                                   cmap=cmap, cbarFormat=cbarFormat,
+                                                   units=units, title=title,
+                                                   clims=[plotMin-pParams['zp'],
+                                                          plotMax-pParams['zp']], ylog=ylog)
             elif 'normVal' in pParams: # Normalize by some value
-               if 'plotMin' not in pParams:
-                  clims = [plotMin/pParams['normVal'],plotMax/pParams['normVal']]
-               else:
-                  clims = [plotMin, plotMax]                            
-               figs['sky'] = self.binner.plotSkyMap((self.metricValues[metricName]/pParams['normVal']),
-                                                    cmap=cmap, cbarFormat=cbarFormat,
-                                                    units=units, title=title,
-                                                    clims=clims, ylog=ylog, plotMaskedValues=plotMaskedValues)
+                figs['sky'] = self.binner.plotSkyMap((self.metricValues[metricName]/pParams['normVal']),
+                                                   cmap=cmap, cbarFormat=cbarFormat,
+                                                   units=units, title=title,
+                                                   clims=[plotMin/pParams['normVal'],
+                                                          plotMax/pParams['normVal']], ylog=ylog)
             else: # Just plot metric values
                 figs['sky'] = self.binner.plotSkyMap(self.metricValues[metricName],
                                                    cmap=cmap, cbarFormat=cbarFormat,
                                                    units=units, title=title,
-                                                   clims=[plotMin, plotMax], ylog=ylog, plotMaskedValues=plotMaskedValues)
+                                                   clims=[plotMin, plotMax], ylog=ylog)
             if savefig:
-               outfile = self._buildOutfileName(metricName, 
-                                                outDir=outDir, outfileRoot=outfileRoot, 
-                                                plotType='sky')
-               plt.savefig(outfile, figformat=self.figformat)
-               self._addOutputFileList(outfile, metricName, 'skymapPlot')                
+                outfile = self._buildOutfileName(metricName, 
+                                                 outDir=outDir, outfileRoot=outfileRoot, 
+                                                 plotType='sky')
+                plt.savefig(outfile, figformat=self.figformat)
+                self._addOutputFileList(outfile, metricName, 'skymapPlot')                
         # Plot the angular power spectrum, if able. (healpix binners)
         if hasattr(self.binner, 'plotPowerSpectrum'):
             figs['ps'] = self.binner.plotPowerSpectrum(self.metricValues[metricName],

--- conflicted
+++ resolved
@@ -81,12 +81,8 @@
         self.slicerList = []
         self.metricList = []
         for i,slicer in self.config.slicers.iteritems():
-<<<<<<< HEAD
             name, kwargs, metricDict, constraints, stackerDict, mapsDict, metadata, metadataVerbatim = \
-=======
-            name, kwargs, metricDict, constraints, stackerDict, mapsDict, plotDict, metadata = \
->>>>>>> c547885e
-                readSlicerConfig(slicer)
+                 readSlicerConfig(slicer)
             temp_slicer = slicers.BaseSlicer.getClass(name)(**kwargs )
             temp_slicer.constraints = slicer.constraints
             #check that constraints in slicer are unique

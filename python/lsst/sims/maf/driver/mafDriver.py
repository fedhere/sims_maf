--- conflicted
+++ resolved
@@ -147,7 +147,6 @@
     def run(self):
         """Loop over each binner and calc metrics for that binner. """
         summary_stats=[]
-<<<<<<< HEAD
         summary_stats.append('##opsimname,binner_name,sql_where,metric_name,summary_stat_name,value')
         #for opsimName in self.config.opsimNames:
         for j, constr in enumerate(self.constraints):
@@ -177,27 +176,13 @@
                 if 'OPSI' in binnertypes:
                     self.getFieldData(matchingBinners[binnertypes.index('OPSI')])
                 # so maybe here pool.apply_async(runBinMetric, constriant=const, colnames=colnames, binners=matchingBinners, metricList=self.metricList, dbAdress=self.config.dbAddress, outdir=self.config.outputDir)
-=======
-        summary_stats.append('opsimname,binnertype,sql where, metric name, summary stat name, value')
-        allOutfiles = [] # list to hold all the npz and png files
-        for opsimName in self.config.opsimNames:
-            for j, constr in enumerate(self.constraints):
-                # Find which binners have a matching constraint 
-                matchingBinners=[]
-                binnertypes=[]
-                for b in self.binList:
-                    if constr in b.constraints:
-                        matchingBinners.append(b)
-                        binnertypes.append(b.binnertype)
-                colnames=[]
->>>>>>> b02aaa43
+
                 for i,binner in enumerate(matchingBinners):
                     # Thinking about how to run in parallel...I think this loop would be a good place (although there wouldn't be any speedup for querries that only use one binner...If we run the getData's in parallel, run the risk of hammering the database and/or running out of memory. Maybe run things in parallel inside the binMetric? 
                     # what could I do--write a function that takes:  simdata, binners, metriclist, dbAdress.
                     # could use the config file to set how many processors to use in the pool.
                     print '  with binnertype =', binner.binnertype, 'metrics:', ', '.join([m.name for m in self.metricList[binner.index]])
                     for stacker in binner.stackers:
-<<<<<<< HEAD
                         self.data = stacker.run(self.data)
                     gm = binMetrics.BaseBinMetric() 
                     if binner.binnertype == 'OPSI':
@@ -244,76 +229,7 @@
                     for i,m in enumerate(self.metricList[binner.index]):
                         good = np.where(np.array(outfile_metricNames) == metricNames_in_gm[i])[0]
                         m.saveFile = outfile_names[good]
-=======
-                        for col in stacker.cols:
-                            colnames.append(col)
-                colnames = list(set(colnames)) #unique elements
-                    
-                print 'Running SQLconstraint:', constr
-                self.getData(opsimName, constr, colnames=colnames)
-                if len(self.data) == 0:
-                    print 'No data matching constraint:   %s'%constr
-                else:
-                    if 'OPSI' in binnertypes:
-                        self.getFieldData(matchingBinners[binnertypes.index('OPSI')])
-                    # so maybe here pool.apply_async(runBinMetric, constriant=const, colnames=colnames, binners=matchingBinners, metricList=self.metricList, dbAdress=self.config.dbAddress, outdir=self.config.outputDir)
-                    for i,binner in enumerate(matchingBinners):
-                        # Thinking about how to run in parallel...I think this loop would be a good place (although there wouldn't be any speedup for querries that only use one binner...If we run the getData's in parallel, run the risk of hammering the database and/or running out of memory. Maybe run things in parallel inside the binMetric? 
-                        # what could I do--write a function that takes:  simdata, binners, metriclist, dbAdress.
-                        # could use the config file to set how many processors to use in the pool.
-                        print '  with binnertype =', binner.binnertype, 'metrics:', ', '.join([m.name for m in self.metricList[binner.index]])
-                        for stacker in binner.stackers:
-                            self.data = stacker.run(self.data)
-                        gm = binMetrics.BaseBinMetric() 
-                        if binner.binnertype == 'OPSI':
-                            # Need to pass in fieldData as well
-                            binner.setupBinner(self.data, self.fieldData,*binner.setupParams, **binner.setupKwargs )
-                        else:
-                            binner.setupBinner(self.data, *binner.setupParams, **binner.setupKwargs)
-                        gm.setBinner(binner)
-                        metricNames_in_gm = gm.setMetrics(self.metricList[binner.index])
-                        comment = constr.replace('=','').replace('filter','').replace("'",'').replace('"', '').replace('  ',' ') + binner.metadata
-                        gm.runBins(self.data, simDataName=opsimName, metadata=binner.metadata, comment=comment)
-                        gm.reduceAll()
-                        # Replace the plotParams for selected metricNames.  Maybe I did this as a way to clobber plotDicts for reduced complex metric plots?
-                        for mName in binner.plotConfigs:
-                            gm.plotParams[mName] = readPlotConfig(binner.plotConfigs[mName])
-                        gm.plotAll(outDir=self.config.outputDir, savefig=True, closefig=True, verbose=True)
-                        # Loop through the metrics and calc any summary statistics
-                        for i,metric in enumerate(self.metricList[binner.index]):
-                            if hasattr(metric, 'summaryStats'):
-                                for stat in metric.summaryStats:
-                                    # If it's a complex metric, run summary stats on each reduced metric
-                                    if metric.metricDtype == 'object':
-                                        baseName = gm.metricNames[i]
-                                        all_names = gm.metricValues.keys()
-                                        matching_metrics = [x for x in all_names if x[:len(baseName)] == baseName and x != baseName]
-                                        for mm in matching_metrics:
-                                            summary = gm.computeSummaryStatistics(mm, stat)
-                                            if type(summary).__name__ == 'float' or type(summary).__name__ == 'int':
-                                                summary = np.array(summary)
-                                            summary_stats.append(opsimName+','+binner.binnertype+','+constr+','+mm +','+stat.name+','+ np.array_str(summary))
-                                    else:
-                                        summary = gm.computeSummaryStatistics(metric.name, stat)
-                                        summary_stats.append(opsimName+','+binner.binnertype+','+constr+','+ metric.name +','+stat.name+','+ np.array_str(summary))
-                        gm.writeAll(outDir=self.config.outputDir)
-                        # Return Output Files - get file output key back. Verbose=True, prints to screen.
-                        outFiles = gm.returnOutputFiles(verbose=False)
-                        # Loop through the outFiles and attach them to the correct metric in self.metricList.  This would probably be better with a dict.
-                        for filedict in outFiles:
-                            allOutfiles.append(filedict)
-                        
-                        outfile_names = []
-                        outfile_metricNames = []
-                        for outfile in outFiles:
-                            if outfile['filename'][-3:] == 'npz':
-                                outfile_names.append(outfile['filename'])
-                                outfile_metricNames.append(outfile['metricName'])
-                        for i,m in enumerate(self.metricList[binner.index]):
-                            good = np.where(np.array(outfile_metricNames) == metricNames_in_gm[i])[0]
-                            m.saveFile = outfile_names[good]
->>>>>>> b02aaa43
-                            
+
         f = open(self.config.outputDir+'/summaryStats.dat','w')
         for stat in summary_stats:
             print >>f, stat

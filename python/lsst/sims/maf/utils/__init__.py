from .mafUtils import *
from .getColInfo import *
from .getDateVersion import *
from .outputUtils import *
from .opsimUtils import *
from .telescopeInfo import *
<<<<<<< HEAD
from .stellarMags import *
from .radec2pix import *
=======
from .radec2pix import *
>>>>>>> c547885e
<|MERGE_RESOLUTION|>--- conflicted
+++ resolved
@@ -4,9 +4,5 @@
 from .outputUtils import *
 from .opsimUtils import *
 from .telescopeInfo import *
-<<<<<<< HEAD
 from .stellarMags import *
-from .radec2pix import *
-=======
-from .radec2pix import *
->>>>>>> c547885e
+from .radec2pix import *
--- conflicted
+++ resolved
@@ -84,11 +84,8 @@
     """
     sqlWhere = ''
     if (tag not in propTags) or (len(propTags[tag]) == 0):
-<<<<<<< HEAD
-        print 'No %s proposals found' % (tag)
-=======
-        print('No %s proposals found' %(tag))
->>>>>>> 56099366
+
+        print('No %s proposals found' % (tag))
         # Create a sqlWhere clause that will not return anything as a query result.
         sqlWhere = 'proposalId like "NO PROP"'
     elif len(propTags[tag]) == 1:
@@ -145,12 +142,8 @@
                     nonpropids.append(int(sqllist[i]))
             i += 1
         if len(propids) == 0:
-<<<<<<< HEAD
             propids, propTags = opsimDb.fetchPropInfo()
-            propids = propids.keys()
-=======
-            propids = list(self.propids.keys())
->>>>>>> 56099366
+            propids = list(propids.keys())
         if len(nonpropids) > 0:
             for nonpropid in nonpropids:
                 if nonpropid in propids:

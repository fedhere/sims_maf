--- conflicted
+++ resolved
@@ -85,11 +85,8 @@
         """
         super(TableFractionMetric, self).__init__(col=col, metricDtype='float')
         self.nbins = nbins
-<<<<<<< HEAD
-=======
         # set this so runSliceMetric knows masked values should be set to zero and passed
         self.maskVal = 0.
->>>>>>> 9bb56985
 
     def run(self, dataSlice, slicePoint=None):
         # Calculate histogram of completeness values that fall between 0-1.
